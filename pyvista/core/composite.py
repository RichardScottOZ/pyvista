"""Container to mimic ``vtkMultiBlockDataSet`` objects.

These classes hold many VTK datasets in one object that can be passed
to VTK algorithms and PyVista filtering/plotting routines.
"""
import collections
import logging

import numpy as np
import vtk
from vtk import vtkMultiBlockDataSet

import pyvista
from pyvista.utilities import get_array, is_pyvista_dataset, wrap
<<<<<<< HEAD
from .dataobject import DataObject
=======
from .dataset import DataObject
>>>>>>> dcb9c172
from .filters import CompositeFilters

log = logging.getLogger(__name__)
log.setLevel('CRITICAL')


class MultiBlock(vtkMultiBlockDataSet, CompositeFilters, DataObject):
    """A composite class to hold many data sets which can be iterated over.

    This wraps/extends the ``vtkMultiBlockDataSet`` class in VTK so that we can
    easily plot these data sets and use the composite in a Pythonic manner.

    You can think of ``MultiBlock`` like lists or dictionaries as we can
    iterate over this data structure by index and we can also access blocks
    by their string name.

    Examples
    --------
    >>> import pyvista as pv

    >>> # Create empty composite dataset
    >>> blocks = pv.MultiBlock()
    >>> # Add a dataset to the collection
    >>> sphere = pv.Sphere()
    >>> blocks.append(sphere)
    >>> # Or add a named block
    >>> blocks["cube"] = pv.Cube()

    >>> # instantiate from a list of objects
    >>> data = [pv.Sphere(), pv.Cube(), pv.Cone()]
    >>> blocks = pv.MultiBlock(data)

    >>> # instantiate from a dictionary
    >>> data = {"cube": pv.Cube(), "sphere": pv.Sphere()}
    >>> blocks = pv.MultiBlock(data)

    >>> # now iterate over the collection
    >>> for name in blocks.keys():
    ...     block = blocks[name] # do something!

    >>> for block in blocks:
    ...     surf = block.extract_surface() # Do something with each dataset

    """

    # Bind pyvista.plotting.plot to the object
    plot = pyvista.plot
    _READERS = dict.fromkeys(['.vtm', '.vtmb'], vtk.vtkXMLMultiBlockDataReader)
    _WRITERS = dict.fromkeys(['.vtm', '.vtmb'], vtk.vtkXMLMultiBlockDataWriter)

    def __init__(self, *args, **kwargs):
        """Initialize multi block."""
        super().__init__()
        deep = kwargs.pop('deep', False)
        self.refs = []

        if len(args) == 1:
            if isinstance(args[0], vtk.vtkMultiBlockDataSet):
                if deep:
                    self.deep_copy(args[0])
                else:
                    self.shallow_copy(args[0])
            elif isinstance(args[0], (list, tuple)):
                for block in args[0]:
                    self.append(block)
            elif isinstance(args[0], str):
                self._load_file(args[0])
            elif isinstance(args[0], dict):
                idx = 0
                for key, block in args[0].items():
                    self[idx, key] = block
                    idx += 1

            # keep a reference of the args
            self.refs.append(args)

        # Upon creation make sure all nested structures are wrapped
        self.wrap_nested()

    def wrap_nested(self):
        """Ensure that all nested data structures are wrapped as PyVista datasets.

        This is performed in place.

        """
        for i in range(self.n_blocks):
            block = self.GetBlock(i)
            if not is_pyvista_dataset(block):
                self.SetBlock(i, pyvista.wrap(block))
        return

    @property
    def bounds(self):
        """Find min/max for bounds across blocks.

        Return
        ------
        tuple(float):
            length 6 tuple of floats containing min/max along each axis

        """
        bounds = [np.inf,-np.inf, np.inf,-np.inf, np.inf,-np.inf]

        def update_bounds(ax, nb, bounds):
            """Update bounds while keeping track (internal helper)."""
            if nb[2*ax] < bounds[2*ax]:
                bounds[2*ax] = nb[2*ax]
            if nb[2*ax+1] > bounds[2*ax+1]:
                bounds[2*ax+1] = nb[2*ax+1]
            return bounds

        # get bounds for each block and update
        for i in range(self.n_blocks):
            if self[i] is None:
                continue
            bnds = self[i].bounds
            for a in range(3):
                bounds = update_bounds(a, bnds, bounds)

        return bounds

    @property
    def center(self):
        """Return the center of the bounding box."""
        return np.array(self.bounds).reshape(3,2).mean(axis=1)

    @property
    def length(self):
        """Return the length of the diagonal of the bounding box."""
        return pyvista.Box(self.bounds).length

    @property
    def n_blocks(self):
        """Return the total number of blocks set."""
        return self.GetNumberOfBlocks()

    @n_blocks.setter
    def n_blocks(self, n):
        """Return the total number of blocks set."""
        self.SetNumberOfBlocks(n)
        self.Modified()

    @property
    def volume(self):
        """Return the total volume of all meshes in this dataset.

        Return
        ------
        volume : float
            Total volume of the mesh.

        """
        volume = 0.0
        for block in self:
            if block is None:
                continue
            volume += block.volume
        return volume

    def get_data_range(self, name):
        """Get the min/max of an array given its name across all blocks."""
        mini, maxi = np.inf, -np.inf
        for i in range(self.n_blocks):
            data = self[i]
            if data is None:
                continue
            # get the scalars if available
            arr = get_array(data, name)
            if arr is None or not np.issubdtype(arr.dtype, np.number):
                continue
            tmi, tma = np.nanmin(arr), np.nanmax(arr)
            if tmi < mini:
                mini = tmi
            if tma > maxi:
                maxi = tma
        return mini, maxi

    def get_index_by_name(self, name):
        """Find the index number by block name."""
        for i in range(self.n_blocks):
            if self.get_block_name(i) == name:
                return i
        raise KeyError('Block name ({}) not found'.format(name))

    def __getitem__(self, index):
        """Get a block by its index or name.

        If the name is non-unique then returns the first occurrence.

        """
        if isinstance(index, slice):
            stop = index.stop if index.stop >= 0 else self.n_blocks + index.stop + 1
            step = index.step if isinstance(index.step, int) else 1
            multi = MultiBlock()
            for i in range(index.start, stop, step):
                multi[-1, self.get_block_name(i)] = self[i]
            return multi
        elif isinstance(index, (list, tuple, np.ndarray)):
            multi = MultiBlock()
            for i in index:
                if isinstance(i, str):
                    name = i
                else:
                    name = self.get_block_name(i)
                multi[-1, name] = self[i]
            return multi
        elif isinstance(index, str):
            index = self.get_index_by_name(index)
        ############################
        if index < 0:
            index = self.n_blocks + index
        if index < 0 or index >= self.n_blocks:
            raise IndexError('index ({}) out of range for this dataset.'.format(index))
        data = self.GetBlock(index)
        if data is None:
            return data
        if data is not None and not is_pyvista_dataset(data):
            data = wrap(data)
        if data not in self.refs:
            self.refs.append(data)
        return data

    def append(self, data):
        """Add a data set to the next block index."""
        index = self.n_blocks # note off by one so use as index
        self[index] = data
        self.refs.append(data)

    def get(self, index):
        """Get a block by its index or name.

        If the name is non-unique then returns the first occurrence.

        """
        return self[index]

    def set_block_name(self, index, name):
        """Set a block's string name at the specified index."""
        if name is None:
            return
        self.GetMetaData(index).Set(vtk.vtkCompositeDataSet.NAME(), name)
        self.Modified()

    def get_block_name(self, index):
        """Return the string name of the block at the given index."""
        meta = self.GetMetaData(index)
        if meta is not None:
            return meta.Get(vtk.vtkCompositeDataSet.NAME())
        return None

    def keys(self):
        """Get all the block names in the dataset."""
        names = []
        for i in range(self.n_blocks):
            names.append(self.get_block_name(i))
        return names

    def _ipython_key_completions_(self):
        return self.keys()

    def __setitem__(self, index, data):
        """Set a block with a VTK data object.

        To set the name simultaneously, pass a string name as the 2nd index.

        Example
        -------
        >>> import pyvista
        >>> multi = pyvista.MultiBlock()
        >>> multi[0] = pyvista.PolyData()
        >>> multi[1, 'foo'] = pyvista.UnstructuredGrid()
        >>> multi['bar'] = pyvista.PolyData()
        >>> multi.n_blocks
        3

        """
        if isinstance(index, collections.Iterable) and not isinstance(index, str):
            i, name = index[0], index[1]
        elif isinstance(index, str):
            try:
                i = self.get_index_by_name(index)
            except KeyError:
                i = -1
            name = index
        else:
            i, name = index, None
        if data is not None and not is_pyvista_dataset(data):
            data = wrap(data)
        if i == -1:
            self.append(data)
            i = self.n_blocks - 1
        else:
            self.SetBlock(i, data)
        if name is None:
            name = 'Block-{0:02}'.format(i)
        self.set_block_name(i, name) # Note that this calls self.Modified()
        if data not in self.refs:
            self.refs.append(data)

    def __delitem__(self, index):
        """Remove a block at the specified index."""
        if isinstance(index, str):
            index = self.get_index_by_name(index)
        self.RemoveBlock(index)

    def __iter__(self):
        """Return the iterator across all blocks."""
        self._iter_n = 0
        return self

    def next(self):
        """Get the next block from the iterator."""
        if self._iter_n < self.n_blocks:
            result = self[self._iter_n]
            self._iter_n += 1
            return result
        else:
            raise StopIteration

    __next__ = next

    def pop(self, index):
        """Pop off a block at the specified index."""
        data = self[index]
        del self[index]
        return data

    def clean(self, empty=True):
        """Remove any null blocks in place.

        Parameters
        -----------
        empty : bool
            Remove any meshes that are empty as well (have zero points).

        """
        null_blocks = []
        for i in range(self.n_blocks):
            if isinstance(self[i], MultiBlock):
                # Recursively move through nested structures
                self[i].clean()
                if self[i].n_blocks < 1:
                    null_blocks.append(i)
            elif self[i] is None:
                null_blocks.append(i)
            elif empty and self[i].n_points < 1:
                null_blocks.append(i)
        # Now remove the null/empty meshes
        null_blocks = np.array(null_blocks, dtype=int)
        for i in range(len(null_blocks)):
            # Cast as int because windows is super annoying
            del self[int(null_blocks[i])]
            null_blocks -= 1
        return

    def _get_attrs(self):
        """Return the representation methods (internal helper)."""
        attrs = []
        attrs.append(("N Blocks", self.n_blocks, "{}"))
        bds = self.bounds
        attrs.append(("X Bounds", (bds[0], bds[1]), "{:.3f}, {:.3f}"))
        attrs.append(("Y Bounds", (bds[2], bds[3]), "{:.3f}, {:.3f}"))
        attrs.append(("Z Bounds", (bds[4], bds[5]), "{:.3f}, {:.3f}"))
        return attrs

    def _repr_html_(self):
        """Define a pretty representation for Jupyter notebooks."""
        fmt = ""
        fmt += "<table>"
        fmt += "<tr><th>Information</th><th>Blocks</th></tr>"
        fmt += "<tr><td>"
        fmt += "\n"
        fmt += "<table>\n"
        fmt += "<tr><th>{}</th><th>Values</th></tr>\n".format(type(self).__name__)
        row = "<tr><td>{}</td><td>{}</td></tr>\n"

        # now make a call on the object to get its attributes as a list of len 2 tuples
        for attr in self._get_attrs():
            try:
                fmt += row.format(attr[0], attr[2].format(*attr[1]))
            except:
                fmt += row.format(attr[0], attr[2].format(attr[1]))

        fmt += "</table>\n"
        fmt += "\n"
        fmt += "</td><td>"
        fmt += "\n"
        fmt += "<table>\n"
        row = "<tr><th>{}</th><th>{}</th><th>{}</th></tr>\n"
        fmt += row.format("Index", "Name", "Type")

        for i in range(self.n_blocks):
            data = self[i]
            fmt += row.format(i, self.get_block_name(i), type(data).__name__)

        fmt += "</table>\n"
        fmt += "\n"
        fmt += "</td></tr> </table>"
        return fmt

    def __repr__(self):
        """Define an adequate representation."""
        # return a string that is Python console friendly
        fmt = "{} ({})\n".format(type(self).__name__, hex(id(self)))
        # now make a call on the object to get its attributes as a list of len 2 tuples
        row = "  {}:\t{}\n"
        for attr in self._get_attrs():
            try:
                fmt += row.format(attr[0], attr[2].format(*attr[1]))
            except:
                fmt += row.format(attr[0], attr[2].format(attr[1]))
        return fmt

    def __str__(self):
        """Return the str representation of the multi block."""
        return MultiBlock.__repr__(self)

    def __len__(self):
        """Return the number of blocks."""
        return self.n_blocks

    def copy_meta_from(self, ido):
        """Copy pyvista meta data onto this object from another object."""
        # Note that `pyvista.MultiBlock` datasets currently don't have any meta.
        # This method is here for consistency with the rest of the API and
        # in case we add meta data to this pbject down the road.
        pass

    def copy(self, deep=True):
        """Return a copy of the object.

        Parameters
        ----------
        deep : bool, optional
            When True makes a full copy of the object.

        Return
        ------
        newobject : same as input
           Deep or shallow copy of the input.

        """
        thistype = type(self)
        newobject = thistype()
        if deep:
            newobject.deep_copy(self)
        else:
            newobject.shallow_copy(self)
        newobject.copy_meta_from(self)
        newobject.wrap_nested()
        return newobject<|MERGE_RESOLUTION|>--- conflicted
+++ resolved
@@ -12,11 +12,7 @@
 
 import pyvista
 from pyvista.utilities import get_array, is_pyvista_dataset, wrap
-<<<<<<< HEAD
-from .dataobject import DataObject
-=======
 from .dataset import DataObject
->>>>>>> dcb9c172
 from .filters import CompositeFilters
 
 log = logging.getLogger(__name__)
