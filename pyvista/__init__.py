--- conflicted
+++ resolved
@@ -2,44 +2,9 @@
 from pyvista._version import __version__
 from pyvista.plotting import *
 from pyvista.utilities import *
-<<<<<<< HEAD
-from pyvista.errors import *
-from pyvista.readers import *
-from pyvista.colors import *
-from pyvista.features import *
-from pyvista.filters import DataSetFilters
-from pyvista.common import Common
-from pyvista.pointset import PointGrid
-from pyvista.pointset import PolyData
-from pyvista.pointset import UnstructuredGrid
-from pyvista.pointset import StructuredGrid
-from pyvista.grid import Grid
-from pyvista.grid import RectilinearGrid
-from pyvista.grid import UniformGrid
-from pyvista.geometric_objects import *
-from pyvista.parametric_geometry import *
-from pyvista.container import MultiBlock
-from pyvista.qt_plotting import QtInteractor
-from pyvista.qt_plotting import BackgroundPlotter
-from pyvista.export import export_plotter_vtkjs, get_vtkjs_url
-from pyvista.renderer import Renderer
-from pyvista.plot_tools import OrthographicSlicer
-
-# IPython interactive tools
-from pyvista.ipy_tools import OrthogonalSlicer
-from pyvista.ipy_tools import ManySlicesAlongAxis
-from pyvista.ipy_tools import Threshold
-from pyvista.ipy_tools import Clip
-from pyvista.ipy_tools import ScaledPlotter
-from pyvista.ipy_tools import Isocontour
-
-# Sphinx-gallery tools
-from pyvista.sphinx_gallery import Scraper, _get_sg_image_scraper
-=======
 from pyvista.core import *
 # Per contract with Sphinx-Gallery, this method must be availabe at top level
 from pyvista.utilities.sphinx_gallery import _get_sg_image_scraper
->>>>>>> f9c19b33
 
 import numpy as np
 import scooby
