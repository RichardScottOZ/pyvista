--- conflicted
+++ resolved
@@ -446,13 +446,8 @@
             Opacity of the marker.
 
         """
-<<<<<<< HEAD
-        if isinstance(actor, pyvista.Common):
+        if isinstance(actor, pyvista.DataSet):
             mapper = _vtk.vtkDataSetMapper()
-=======
-        if isinstance(actor, pyvista.DataSet):
-            mapper = vtk.vtkDataSetMapper()
->>>>>>> 4eee381b
             mesh = actor.copy()
             mesh.clear_arrays()
             mapper.SetInputData(mesh)
