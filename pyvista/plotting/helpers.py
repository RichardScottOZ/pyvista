"""This module contains some convenience helper functions."""

import numpy as np


import pyvista

from .theme import rcParams
from pyvista.utilities import is_pyvista_dataset
from .plotting import Plotter
import scooby


def plot(var_item, off_screen=None, full_screen=False, screenshot=None,
         interactive=True, cpos=None, window_size=None,
         show_bounds=False, show_axes=True, notebook=None, background=None,
         text='', return_img=False, eye_dome_lighting=False, use_panel=None,
         volume=False, parallel_projection=False, **kwargs):
    """Plot a vtk or numpy object.

    Parameters
    ----------
    item : vtk or numpy object
        VTK object or numpy array to be plotted.

    off_screen : bool
        Plots off screen when True.  Helpful for saving screenshots
        without a window popping up.

    full_screen : bool, optional
        Opens window in full screen.  When enabled, ignores window_size.
        Default False.

    screenshot : str or bool, optional
        Saves screenshot to file when enabled.  See:
        help(pyvistanterface.Plotter.screenshot).  Default disabled.

        When True, takes screenshot and returns numpy array of image.

    window_size : list, optional
        Window size in pixels.  Defaults to [1024, 768]

    show_bounds : bool, optional
        Shows mesh bounds when True.  Default False. Alias ``show_grid`` also
        accepted.

    notebook : bool, optional
        When True, the resulting plot is placed inline a jupyter notebook.
        Assumes a jupyter console is active.

    show_axes : bool, optional
        Shows a vtk axes widget.  Enabled by default.

    text : str, optional
        Adds text at the bottom of the plot.

    volume : bool, optional
        Use the ``add_volume`` method for volume rendering.

    **kwargs : optional keyword arguments
        See help(Plotter.add_mesh) for additional options.

    Returns
    -------
    cpos : list
        List of camera position, focal point, and view up.

    img :  numpy.ndarray
        Array containing pixel RGB and alpha.  Sized:
        [Window height x Window width x 3] for transparent_background=False
        [Window height x Window width x 4] for transparent_background=True
        Returned only when screenshot enabled

    """
    if notebook is None:
        notebook = scooby.in_ipykernel()

    eye_dome_lighting = kwargs.pop("edl", eye_dome_lighting)
    show_grid = kwargs.pop('show_grid', False)
    height = kwargs.get('height', 400)
    auto_close = kwargs.get('auto_close', rcParams['auto_close'])

    if notebook:
        off_screen = notebook
    plotter = Plotter(off_screen=off_screen, notebook=notebook)
    if show_axes:
        plotter.add_axes()

    plotter.set_background(background)

    if isinstance(var_item, list):
        if len(var_item) == 2:  # might be arrows
            isarr_0 = isinstance(var_item[0], np.ndarray)
            isarr_1 = isinstance(var_item[1], np.ndarray)
            if isarr_0 and isarr_1:
                plotter.add_arrows(var_item[0], var_item[1])
            else:
                for item in var_item:
                    if volume or (isinstance(item, np.ndarray) and item.ndim == 3):
                        plotter.add_volume(item, **kwargs)
                    else:
                        plotter.add_mesh(item, **kwargs)
        else:
            for item in var_item:
                if volume or (isinstance(item, np.ndarray) and item.ndim == 3):
                    plotter.add_volume(item, **kwargs)
                else:
                    plotter.add_mesh(item, **kwargs)
    else:
        if volume or (isinstance(var_item, np.ndarray) and var_item.ndim == 3):
            plotter.add_volume(var_item, **kwargs)
        else:
            plotter.add_mesh(var_item, **kwargs)

    if text:
        plotter.add_text(text)

    if show_grid:
        plotter.show_grid()
    elif show_bounds:
        plotter.show_bounds()

    if cpos is None:
        cpos = plotter.get_default_cam_pos()
        plotter.camera_position = cpos
        plotter.camera_set = False
    else:
        plotter.camera_position = cpos

    if eye_dome_lighting:
        plotter.enable_eye_dome_lighting()

    if parallel_projection:
        plotter.enable_parallel_projection()

    result = plotter.show(window_size=window_size,
                          auto_close=False,
                          interactive=interactive,
                          full_screen=full_screen,
                          screenshot=screenshot,
                          return_img=return_img,
                          use_panel=use_panel,
                          height=height)

    # close and return camera position and maybe image
    if auto_close:
        plotter.close()

    # Result will be handled by plotter.show(): cpos or [cpos, img]
    return result


def plot_arrows(cent, direction, **kwargs):
    """Plot arrows as vectors.

    Parameters
    ----------
    cent : np.ndarray
        Accepts a single 3d point or array of 3d points.

    directions : np.ndarray
        Accepts a single 3d point or array of 3d vectors.
        Must contain the same number of items as cent.

    **kwargs : additional arguments, optional
        See help(pyvista.Plot)

    Returns
    -------
    Same as Plot.  See help(pyvista.Plot)

    """
    return plot([cent, direction], **kwargs)

def plot_compare_four(data_a, data_b, data_c, data_d, disply_kwargs=None,
                      plotter_kwargs=None, show_kwargs=None, screenshot=None,
                      camera_position=None, outline=None, outline_color='k',
                      labels=('A', 'B', 'C', 'D'), link=True, notebook=None):
    """Plot a 2 by 2 comparison of data objects.

    Plotting parameters and camera positions will all be the same.

    """
    datasets = [[data_a, data_b], [data_c, data_d]]
    labels = [labels[0:2], labels[2:4]]

    if plotter_kwargs is None:
        plotter_kwargs = {}
    if disply_kwargs is None:
        disply_kwargs = {}
    if show_kwargs is None:
        show_kwargs = {}

    plotter_kwargs['notebook'] = notebook

    p = pyvista.Plotter(shape=(2,2), **plotter_kwargs)

    for i in range(2):
        for j in range(2):
            p.subplot(i, j)
            p.add_mesh(datasets[i][j], **disply_kwargs)
            p.add_text(labels[i][j])
            if is_pyvista_dataset(outline):
                p.add_mesh(outline, color=outline_color)
            if camera_position is not None:
                p.camera_position = camera_position

    if link:
        p.link_views()

    return p.show(screenshot=screenshot, **show_kwargs)


<<<<<<< HEAD


class OrthographicSlicer(Plotter):
    """Creates an interactive plotting window to orthographically slice through
    a volumetric dataset
    """
    def __init__(self, dataset, outline=None, clean=True, border=None,
                 border_color='k', window_size=None, generate_triangles=False,
                 contour=False, radius=None, show_bounds=True, disable=True,
                 line_width=3, title="PyVista Orthographic Slicer", **kwargs):
        super(OrthographicSlicer, self).__init__(shape=(2, 2), border=border,
                               notebook=False, border_color=border_color,
                               window_size=window_size, title=title)
        if not pyvista.is_pyvista_dataset(dataset):
            dataset = pyvista.wrap(dataset)

        # Keep track of the input
        self.input_dataset = dataset

        # Keep track of output
        self.slices = [None, None, None]

        # Start the intersection point at the center
        self._location = self.input_dataset.center

        scalars = kwargs.get('scalars', self.input_dataset.active_scalar_name)
        preference = kwargs.get('preference', 'cell')
        if scalars is not None:
            self.input_dataset.set_active_scalar(scalars, preference)

        if clean and self.input_dataset.active_scalar is not None:
            # This will clean out the nan values
            self.input_dataset = self.input_dataset.threshold()

        # Hold all other kwargs for plotting
        self._show_scalar_bar = kwargs.pop('show_scalar_bar', True)
        self._show_bounds = show_bounds
        self._disable = disable
        self._line_width = line_width
        _ = kwargs.pop('name', None)
        self._kwargs = kwargs
        self._generate_triangles = generate_triangles
        self._contour = contour
        if radius is None:
            radius = self.input_dataset.length*0.01

        # Run the first slice
        self.slices = [pyvista.PolyData(), pyvista.PolyData(), pyvista.PolyData()]
        self._lines = [pyvista.PolyData(), pyvista.PolyData(), pyvista.PolyData()]
        self._update_slices()
        self._update_lines()

        self.subplot(1,1)

        def callback(location):
            self.location = location

        self.add_sphere_widget(callback, center=self.location,
                               radius=radius)

        self._start()

        self.subplot(1,1)
        self.isometric_view()
        self.show_axes()



    @property
    def location(self):
        return self._location

    @location.setter
    def location(self, location):
        if not pyvista.is_inside_bounds(location, self.input_dataset.bounds):
            raise ValueError('Point outside of data bounds.')
        self._location = location
        self.update()


    def _update_lines(self):
        ltp = pyvista.lines_from_points
        bounds = self.input_dataset.bounds
        xline = ltp(np.array([[self.location[0], bounds[2], self.location[2]],
                              [self.location[0], bounds[3], self.location[2]]]))
        yline = ltp(np.array([[bounds[0], self.location[1], self.location[2]],
                              [bounds[1], self.location[1], self.location[2]]]))
        zline = ltp(np.array([[self.location[0], self.location[1], bounds[4]],
                              [self.location[0], self.location[1], bounds[5]]]))
        self._lines[0].deep_copy(xline)
        self._lines[1].deep_copy(yline)
        self._lines[2].deep_copy(zline)


    def _update_slices(self):
        """Re runs the slicing filter"""
        axes = ['z', 'x', 'y']
        for ax in [0, 1, 2]:
            normal = axes[ax]
            slc = self.input_dataset.slice(normal=normal, origin=self.location,
                        generate_triangles=self._generate_triangles,
                        contour=self._contour)
            self.slices[ax].shallow_copy(slc)
        return


    def update_3d_view(self):
        self.subplot(1,1)
        return


    def _start_3d_view(self):
        self.subplot(1,1)
        self.add_mesh(self.slices[0], show_scalar_bar=self._show_scalar_bar, name='top', **self._kwargs)
        self.add_mesh(self.slices[1], show_scalar_bar=self._show_scalar_bar, name='right', **self._kwargs)
        self.add_mesh(self.slices[2], show_scalar_bar=self._show_scalar_bar, name='front', **self._kwargs)
        if self._show_bounds:
            self.show_grid()
        self.update_bounds_axes()
        self.view_isometric(negative=True)
        self.camera_set = True
        return self.update_3d_view()


    def update_top_view(self):
        self.subplot(0,0)
        self.enable()
        self.update_bounds_axes()
        self.view_xy()
        if self._disable:
            self.disable()
        return

    def _start_top_view(self):
        self.subplot(0,0)
        self.enable()
        self.enable_parallel_projection()
        self.add_mesh(self.slices[0], show_scalar_bar=False, name='top-slice', **self._kwargs)
        # self.add_mesh(self._lines[0], name='x-line', color=rcParams["axes"]["x_color"], line_width=self._line_width)
        # self.add_mesh(self._lines[1], name='y-line', color=rcParams["axes"]["y_color"], line_width=self._line_width)
        if self._show_bounds:
            self.show_bounds()
        return self.update_top_view()



    def update_right_view(self):
        self.subplot(0,1)
        self.enable()
        self.update_bounds_axes()
        self.view_zy(negative=True)
        if self._disable:
            self.disable()
        return

    def _start_right_view(self):
        self.subplot(0,1)
        self.enable()
        self.enable_parallel_projection()
        self.add_mesh(self.slices[1], show_scalar_bar=False, name='right-slice', **self._kwargs)
        # self.add_mesh(self._lines[0], name='x-line', color=rcParams["axes"]["x_color"], line_width=self._line_width)
        # self.add_mesh(self._lines[2], name='z-line', color=rcParams["axes"]["z_color"], line_width=self._line_width)
        if self._show_bounds:
            self.show_bounds()
        return self.update_right_view()


    def update_front_view(self):
        self.subplot(1,0)
        self.enable()
        self.update_bounds_axes()
        self.view_xz()
        if self._disable:
            self.disable()
        return

    def _start_front_view(self):
        self.subplot(1,0)
        self.enable()
        self.enable_parallel_projection()
        self.add_mesh(self.slices[2], show_scalar_bar=False, name='front-slice', **self._kwargs)
        # self.add_mesh(self._lines[2], name='z-line', color=rcParams["axes"]["z_color"], line_width=self._line_width)
        # self.add_mesh(self._lines[1], name='y-line', color=rcParams["axes"]["y_color"], line_width=self._line_width)
        if self._show_bounds:
            self.show_bounds()
        return self.update_front_view()


    def update(self):
        # self._update_lines()  # TODO: why in the ... is this not working?
        self._update_slices()
        self.update_top_view()
        self.update_right_view()
        self.update_front_view()
        # Update 3D view last so its renderer is set as active
        self.update_3d_view()


    def _start(self):
        self._start_top_view()
        self._start_right_view()
        self._start_front_view()
        self._start_3d_view()
=======
def plot_itk(mesh, color=None, scalars=None, opacity=1.0,
             smooth_shading=False):
    """Plot a PyVista/VTK mesh or dataset.

    Adds any PyVista/VTK mesh that itkwidgets can wrap to the
    scene.

    Parameters
    ----------
    mesh : pyvista.Common or pyvista.MultiBlock
        Any PyVista or VTK mesh is supported. Also, any dataset that
        :func:`pyvista.wrap` can handle including NumPy arrays of XYZ
        points.

    color : string or 3 item list, optional, defaults to white
        Use to make the entire mesh have a single solid color.  Either
        a string, RGB list, or hex color string.  For example:
        ``color='white'``, ``color='w'``, ``color=[1, 1, 1]``, or
        ``color='#FFFFFF'``. Color will be overridden if scalars are
        specified.

    scalars : str or numpy.ndarray, optional
        Scalars used to "color" the mesh.  Accepts a string name of an
        array that is present on the mesh or an array equal to the
        number of cells or the number of points in the mesh.  Array
        should be sized as a single vector. If both ``color`` and
        ``scalars`` are ``None``, then the active scalars are used.

    opacity : float, optional
        Opacity of the mesh. If a single float value is given, it will
        be the global opacity of the mesh and uniformly applied
        everywhere - should be between 0 and 1.  Default 1.0

    smooth_shading : bool, optional
        Smooth mesh surface mesh by taking into account surface
        normals.  Surface will appear smoother while sharp edges will
        still look sharp.  Default False.

    Returns
    --------
    plotter : itkwidgets.Viewer
        ITKwidgets viewer.
    """
    pl = pyvista.PlotterITK()
    if isinstance(mesh, np.ndarray):
        pl.add_points(mesh, color)
    else:
        pl.add_mesh(mesh, color, scalars, opacity, smooth_shading)
    return pl.show()
>>>>>>> faaf1b26
<|MERGE_RESOLUTION|>--- conflicted
+++ resolved
@@ -211,7 +211,58 @@
     return p.show(screenshot=screenshot, **show_kwargs)
 
 
-<<<<<<< HEAD
+def plot_itk(mesh, color=None, scalars=None, opacity=1.0,
+             smooth_shading=False):
+    """Plot a PyVista/VTK mesh or dataset.
+
+    Adds any PyVista/VTK mesh that itkwidgets can wrap to the
+    scene.
+
+    Parameters
+    ----------
+    mesh : pyvista.Common or pyvista.MultiBlock
+        Any PyVista or VTK mesh is supported. Also, any dataset that
+        :func:`pyvista.wrap` can handle including NumPy arrays of XYZ
+        points.
+
+    color : string or 3 item list, optional, defaults to white
+        Use to make the entire mesh have a single solid color.  Either
+        a string, RGB list, or hex color string.  For example:
+        ``color='white'``, ``color='w'``, ``color=[1, 1, 1]``, or
+        ``color='#FFFFFF'``. Color will be overridden if scalars are
+        specified.
+
+    scalars : str or numpy.ndarray, optional
+        Scalars used to "color" the mesh.  Accepts a string name of an
+        array that is present on the mesh or an array equal to the
+        number of cells or the number of points in the mesh.  Array
+        should be sized as a single vector. If both ``color`` and
+        ``scalars`` are ``None``, then the active scalars are used.
+
+    opacity : float, optional
+        Opacity of the mesh. If a single float value is given, it will
+        be the global opacity of the mesh and uniformly applied
+        everywhere - should be between 0 and 1.  Default 1.0
+
+    smooth_shading : bool, optional
+        Smooth mesh surface mesh by taking into account surface
+        normals.  Surface will appear smoother while sharp edges will
+        still look sharp.  Default False.
+
+    Returns
+    --------
+    plotter : itkwidgets.Viewer
+        ITKwidgets viewer.
+    """
+    pl = pyvista.PlotterITK()
+    if isinstance(mesh, np.ndarray):
+        pl.add_points(mesh, color)
+    else:
+        pl.add_mesh(mesh, color, scalars, opacity, smooth_shading)
+    return pl.show()
+
+
+
 
 
 class OrthographicSlicer(Plotter):
@@ -414,55 +465,4 @@
         self._start_top_view()
         self._start_right_view()
         self._start_front_view()
-        self._start_3d_view()
-=======
-def plot_itk(mesh, color=None, scalars=None, opacity=1.0,
-             smooth_shading=False):
-    """Plot a PyVista/VTK mesh or dataset.
-
-    Adds any PyVista/VTK mesh that itkwidgets can wrap to the
-    scene.
-
-    Parameters
-    ----------
-    mesh : pyvista.Common or pyvista.MultiBlock
-        Any PyVista or VTK mesh is supported. Also, any dataset that
-        :func:`pyvista.wrap` can handle including NumPy arrays of XYZ
-        points.
-
-    color : string or 3 item list, optional, defaults to white
-        Use to make the entire mesh have a single solid color.  Either
-        a string, RGB list, or hex color string.  For example:
-        ``color='white'``, ``color='w'``, ``color=[1, 1, 1]``, or
-        ``color='#FFFFFF'``. Color will be overridden if scalars are
-        specified.
-
-    scalars : str or numpy.ndarray, optional
-        Scalars used to "color" the mesh.  Accepts a string name of an
-        array that is present on the mesh or an array equal to the
-        number of cells or the number of points in the mesh.  Array
-        should be sized as a single vector. If both ``color`` and
-        ``scalars`` are ``None``, then the active scalars are used.
-
-    opacity : float, optional
-        Opacity of the mesh. If a single float value is given, it will
-        be the global opacity of the mesh and uniformly applied
-        everywhere - should be between 0 and 1.  Default 1.0
-
-    smooth_shading : bool, optional
-        Smooth mesh surface mesh by taking into account surface
-        normals.  Surface will appear smoother while sharp edges will
-        still look sharp.  Default False.
-
-    Returns
-    --------
-    plotter : itkwidgets.Viewer
-        ITKwidgets viewer.
-    """
-    pl = pyvista.PlotterITK()
-    if isinstance(mesh, np.ndarray):
-        pl.add_points(mesh, color)
-    else:
-        pl.add_mesh(mesh, color, scalars, opacity, smooth_shading)
-    return pl.show()
->>>>>>> faaf1b26
+        self._start_3d_view()